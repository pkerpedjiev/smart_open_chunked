--- conflicted
+++ resolved
@@ -57,17 +57,6 @@
 
 # Returned by AWS when we try to seek beyond EOF.
 _OUT_OF_RANGE = "InvalidRange"
-
-def timer_func(func): 
-    # This function shows the execution time of  
-    # the function object passed 
-    def wrap_func(*args, **kwargs): 
-        t1 = time.time() 
-        result = func(*args, **kwargs) 
-        t2 = time.time() 
-        print(f'Function {func.__name__!r} executed in {(t2-t1):.4f}s') 
-        return result 
-    return wrap_func 
 
 
 class _LRUCache:
@@ -604,14 +593,10 @@
                 f"s3://{self._bucket}/{self._key}.{self._chunk_size}.{chunk_pos}"
             )
             if self._redis and cache_key in self._redis:
-<<<<<<< HEAD
-                # print("redis hit", chunk_pos)
-=======
->>>>>>> 421752a0
                 self._cache_hits += 1
                 self._reads[chunk_pos] = data = self._redis.get(cache_key)
                 t2 = time.time()
-                print(f"redis hit {chunk_pos} {t2 - t1:.4f}")
+                # print(f"redis hit {chunk_pos} {t2 - t1:.4f}")
                 return data
             elif self._diskcache and cache_key in self._diskcache:
                 # print("diskcache hit", chunk_pos)
@@ -619,11 +604,6 @@
                 self._reads[chunk_pos] = data = self._diskcache[cache_key]
                 return self._diskcache[cache_key]
             else:
-<<<<<<< HEAD
-                # print("cache miss", chunk_pos)
-                t1 = time.time()
-=======
->>>>>>> 421752a0
                 response = _get(
                     self._client,
                     self._bucket,
@@ -633,11 +613,6 @@
                         chunk_pos * self._chunk_size, (chunk_pos + 1) * self._chunk_size
                     ),
                 )
-<<<<<<< HEAD
-                t2 = time.time()
-                # print(f"_get time: {t2 - t1:.2f}")
-=======
->>>>>>> 421752a0
                 f = response["Body"]
 
                 self._reads[chunk_pos] = data = f.read(self._chunk_size)
@@ -652,8 +627,8 @@
                 # Close the stream so that we don't try to read this chunk again
                 # and end up with some data from the wrong position
                 f.close()
-                t2 = time.time() 
-                print(f"cache miss {chunk_pos} {t2 - t1:.4f}")
+                t2 = time.time()
+                # print(f"cache miss {chunk_pos} {t2 - t1:.4f}")
 
         return data
 
